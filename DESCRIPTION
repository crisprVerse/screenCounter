--- conflicted
+++ resolved
@@ -1,12 +1,3 @@
-<<<<<<< HEAD
-Package: gp.sa.screen
-Version: 1.1.10
-Date: 2020-02-06
-Title: Standardized Analytics for Sequencing Screens
-Description: Provides a standardized analysis pipeline for 
-    analyzing data from high-throughput sequencing screens
-    involving shRNA silencing or various flavors of CRISPR.
-=======
 Package: screenCounter
 Version: 0.99.0
 Date: 2020-02-06
@@ -15,7 +6,6 @@
     sequencing screen data (e.g., CRISPR, shRNA) to quantify barcode 
     abundance. Currently supports single barcodes in single- or paired-end
     data, and combinatorial barcodes in paired-end data.
->>>>>>> 179591c4
 Authors@R: person("Aaron", "Lun", role=c("aut", "cre"), email="luna@gene.com")
 Depends: 
     S4Vectors, 
